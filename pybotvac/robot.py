--- conflicted
+++ resolved
@@ -70,11 +70,7 @@
 
         # Default to using the persistent map if we support basic-3 or basic-4.
         if category is None:
-<<<<<<< HEAD
-            category = 4 if self.service_version in ['basic-3', 'basic-4'] else 2
-=======
             category = 4 if self.service_version in ['basic-3', 'basic-4'] and self.has_persistent_maps else 2
->>>>>>> cbfb7a39
 
         if self.service_version == 'basic-1':
             json = {'reqId': "1",
