--- conflicted
+++ resolved
@@ -108,13 +108,8 @@
         date = time.strftime('%a, %d %h %Y %H:%M:%S', time.gmtime()) + ' GMT'
 
         signing = hmac.new(key=self.secret.encode('utf8'),
-<<<<<<< HEAD
-                           msg='\n'.join([self.serial.lower(), date, request.body]).encode('utf8'),
+                           msg='\n'.join([self.serial.lower(), date, request.body.decode('utf8')]).encode('utf8'),
                            digestmod=hashlib.sha256)
-=======
-                           msg='\n'.join([self.serial.lower(), date, request.body.decode('utf8')]).encode('utf8'),
-                           digestmod='sha256')
->>>>>>> 9f116f04
 
         request.headers['Date'] = date
         request.headers['Authorization'] = "NEATOAPP " + signing.hexdigest()
