--- conflicted
+++ resolved
@@ -2,19 +2,13 @@
 
 import binascii
 import os
-<<<<<<< HEAD
+import shutil
 import requests
 
 try:
     from urllib.parse import urljoin
 except ImportError:
     from urlparse import urljoin
-=======
-import shutil
-import urllib.parse
-import requests
-
->>>>>>> 9f116f04
 
 from .robot import Robot
 
@@ -46,23 +40,12 @@
         :param password: Password for pybotvac account
         :return:
         """
-<<<<<<< HEAD
         response = requests.post(urljoin(self.ENDPOINT, 'sessions'),
                              json={'email': email,
                                    'password': password,
                                    'platform': 'ios',
                                    'token': binascii.hexlify(os.urandom(64)).decode('utf8')},
                              headers=self._headers)
-=======
-        response = (
-            requests.post(urllib.parse.urljoin(self.ENDPOINT, 'sessions'),
-                          json={'email': email,
-                                'password': password,
-                                'platform': 'ios',
-                                'token': binascii.hexlify(os.urandom(64))
-                                         .decode('utf8')},
-                          headers=self._headers))
->>>>>>> 9f116f04
 
         response.raise_for_status()
         access_token = response.json()['access_token']
@@ -99,12 +82,8 @@
 
         :return:
         """
-<<<<<<< HEAD
-        resp = requests.get(urljoin(self.ENDPOINT, 'dashboard'), headers=self._headers)
-=======
-        resp = requests.get(urllib.parse.urljoin(self.ENDPOINT, 'dashboard'),
+        resp = requests.get(urljoin(self.ENDPOINT, 'dashboard'),
                             headers=self._headers)
->>>>>>> 9f116f04
         resp.raise_for_status()
 
         for robot in resp.json()['robots']:
@@ -113,9 +92,8 @@
                                    secret=robot['secret_key'],
                                    traits=robot['traits']))
             resp2 = (
-                requests.get(urllib.parse.urljoin(self.ENDPOINT,
-                                                  'users/me/robots/{}/maps'
-                                                  .format(robot['serial'])),
+                requests.get(urljoin(self.ENDPOINT,
+                                     'users/me/robots/{}/maps'.format(robot['serial'])),
                              headers=self._headers))
             resp2.raise_for_status()
             self._maps = {robot['serial']: resp2.json()}
@@ -132,6 +110,6 @@
         dest = os.path.join(dest_path, image_filename)
         response = requests.get(url, stream=True)
         response.raise_for_status()
-        with open((dest), 'wb') as data:
+        with open(dest, 'wb') as data:
             response.raw.decode_content = True
             shutil.copyfileobj(response.raw, data)