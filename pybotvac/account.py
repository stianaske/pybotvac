--- conflicted
+++ resolved
@@ -131,13 +131,8 @@
                                        secret=robot['secret_key'],
                                        traits=robot['traits'],
                                        endpoint=robot['nucleo_url']))
-<<<<<<< HEAD
-            except requests.exceptions.HTTPError:
+            except NeatoRobotException:
                 logging.warning("Your robot %s is offline.", robot['name'])
-=======
-            except NeatoRobotException:
-                print ("Your '{}' robot is offline.".format(robot['name']))
->>>>>>> aee35a52
                 continue
 
         self.refresh_persistent_maps()
