--- conflicted
+++ resolved
@@ -2,11 +2,8 @@
 
 import binascii
 import os
-<<<<<<< HEAD
 import urllib.parse
-=======
 import shutil
->>>>>>> 0d17a602
 import requests
 
 try:
@@ -109,34 +106,24 @@
                                    serial=robot['serial'],
                                    secret=robot['secret_key'],
                                    traits=robot['traits']))
-<<<<<<< HEAD
-=======
-            resp2 = (
-                requests.get(urljoin(self.ENDPOINT,
-                                     'users/me/robots/{0}/maps'.format(robot['serial'])),
-                             headers=self._headers))
-            resp2.raise_for_status()
-            self._maps.update({robot['serial']: resp2.json()})
->>>>>>> 0d17a602
 
     @staticmethod
-    def get_map_image(url):
+    def get_map_image(url, dest_path=None):
         """
         Return a requested map from a robot.
 
         :return:
         """
-<<<<<<< HEAD
         image = requests.get(url, stream=True, timeout=10)
 
-        return image.raw
-=======
-        image_url = url.rsplit('/', 2)[1] + '-' + url.rsplit('/', 1)[1]
-        image_filename = image_url.split('?')[0]
-        dest = os.path.join(dest_path, image_filename)
-        response = requests.get(url, stream=True)
-        response.raise_for_status()
-        with open(dest, 'wb') as data:
-            response.raw.decode_content = True
-            shutil.copyfileobj(response.raw, data)
->>>>>>> 0d17a602
+        if dest_path:
+            image_url = url.rsplit('/', 2)[1] + '-' + url.rsplit('/', 1)[1]
+            image_filename = image_url.split('?')[0]
+            dest = os.path.join(dest_path, image_filename)
+            response = requests.get(url, stream=True)
+            response.raise_for_status()
+            with open(dest, 'wb') as data:
+                response.raw.decode_content = True
+                shutil.copyfileobj(response.raw, data)
+
+        return image.raw